--- conflicted
+++ resolved
@@ -171,14 +171,7 @@
             "utils/runindatabricks.py",
             "utils/configloader.py",
             "utils/run_review_app.py",
-<<<<<<< HEAD
-            "jobs/bronze_to_silver.py",
-            "jobs/call_agents.py",
-            "jobs/silver_to_gold.py",
-            "jobs/sql2dbx/",
-=======
             "jobs/",
->>>>>>> d0a5731e
             "app/llm.py",
             "app/similar_code.py",
             "gradio_app.py",
